import org.jetbrains.kotlin.gradle.tasks.KotlinCompile
import org.jmailen.gradle.kotlinter.tasks.LintTask

plugins {
    id("com.android.application")
    id("com.mikepenz.aboutlibraries.plugin")
    kotlin("android")
    kotlin("plugin.serialization")
    id("com.github.zellius.shortcut-helper")
}

if (gradle.startParameter.taskRequests.toString().contains("Standard")) {
    apply<com.google.gms.googleservices.GoogleServicesPlugin>()
}

shortcutHelper.setFilePath("./shortcuts.xml")

val SUPPORTED_ABIS = setOf("armeabi-v7a", "arm64-v8a", "x86", "x86_64")

android {
    namespace = "eu.kanade.tachiyomi"

    defaultConfig {
        applicationId = "eu.kanade.tachiyomi"
<<<<<<< HEAD
        versionCode = 100
        versionName = "0.14.5"
=======
        versionCode = 101
        versionName = "0.14.6"
>>>>>>> c615f4d4

        buildConfigField("String", "COMMIT_COUNT", "\"${getCommitCount()}\"")
        buildConfigField("String", "COMMIT_SHA", "\"${getGitSha()}\"")
        buildConfigField("String", "BUILD_TIME", "\"${getBuildTime()}\"")
        buildConfigField("boolean", "INCLUDE_UPDATER", "false")
        buildConfigField("boolean", "PREVIEW", "false")

        // Please disable ACRA or use your own instance in forked versions of the project
        buildConfigField("String", "ACRA_URI", "\"https://tachiyomi.kanade.eu/crash_report\"")

        ndk {
            abiFilters += SUPPORTED_ABIS
        }

        testInstrumentationRunner = "androidx.test.runner.AndroidJUnitRunner"
    }

    splits {
        abi {
            isEnable = true
            reset()
            include(*SUPPORTED_ABIS.toTypedArray())
            isUniversalApk = true
        }
    }

    buildTypes {
        named("debug") {
            versionNameSuffix = "-${getCommitCount()}"
            applicationIdSuffix = ".debug"
            isPseudoLocalesEnabled = true
        }
        named("release") {
            isShrinkResources = true
            isMinifyEnabled = true
            proguardFiles("proguard-android-optimize.txt", "proguard-rules.pro")
        }
        create("preview") {
            initWith(getByName("release"))
            buildConfigField("boolean", "PREVIEW", "true")

            val debugType = getByName("debug")
            signingConfig = debugType.signingConfig
            versionNameSuffix = debugType.versionNameSuffix
            applicationIdSuffix = debugType.applicationIdSuffix
            matchingFallbacks.add("release")
        }
        create("benchmark") {
            initWith(getByName("release"))

            signingConfig = signingConfigs.getByName("debug")
            matchingFallbacks.add("release")
            isDebuggable = false
            versionNameSuffix = "-benchmark"
            applicationIdSuffix = ".benchmark"
        }
    }

    sourceSets {
        getByName("preview").res.srcDirs("src/debug/res")
        getByName("benchmark").res.srcDirs("src/debug/res")
    }

    flavorDimensions.add("default")

    productFlavors {
        create("standard") {
            buildConfigField("boolean", "INCLUDE_UPDATER", "true")
            dimension = "default"
        }
        create("dev") {
            // Include pseudolocales: https://developer.android.com/guide/topics/resources/pseudolocales
            resourceConfigurations.addAll(listOf("en", "en_XA", "ar_XB", "xxhdpi"))
            dimension = "default"
        }
    }

    packagingOptions {
        resources.excludes.addAll(listOf(
            "META-INF/DEPENDENCIES",
            "LICENSE.txt",
            "META-INF/LICENSE",
            "META-INF/LICENSE.txt",
            "META-INF/README.md",
            "META-INF/NOTICE",
            "META-INF/*.kotlin_module",
        ))
    }

    dependenciesInfo {
        includeInApk = false
    }

    buildFeatures {
        viewBinding = true
        compose = true

        // Disable some unused things
        aidl = false
        renderScript = false
        shaders = false
    }

    lint {
        abortOnError = false
        checkReleaseBuilds = false
    }

    composeOptions {
        kotlinCompilerExtensionVersion = compose.versions.compiler.get()
    }
}

dependencies {
    implementation(project(":i18n"))
    implementation(project(":core"))
    implementation(project(":core-metadata"))
    implementation(project(":source-api"))
    implementation(project(":source-local"))
    implementation(project(":data"))
    implementation(project(":domain"))
    implementation(project(":presentation-core"))
    implementation(project(":presentation-widget"))

    // Compose
    implementation(platform(compose.bom))
    implementation(compose.activity)
    implementation(compose.foundation)
    implementation(compose.material3.core)
    implementation(compose.material.core)
    implementation(compose.material.icons)
    implementation(compose.animation)
    implementation(compose.animation.graphics)
    implementation(compose.ui.tooling)
    implementation(compose.ui.util)
    implementation(compose.accompanist.webview)
    implementation(compose.accompanist.permissions)
    implementation(compose.accompanist.themeadapter)
    implementation(compose.accompanist.systemuicontroller)

    implementation(androidx.paging.runtime)
    implementation(androidx.paging.compose)

    implementation(libs.bundles.sqlite)

    implementation(kotlinx.reflect)

    implementation(platform(kotlinx.coroutines.bom))
    implementation(kotlinx.bundles.coroutines)

    // AndroidX libraries
    implementation(androidx.annotation)
    implementation(androidx.appcompat)
    implementation(androidx.biometricktx)
    implementation(androidx.constraintlayout)
    implementation(androidx.coordinatorlayout)
    implementation(androidx.corektx)
    implementation(androidx.splashscreen)
    implementation(androidx.recyclerview)
    implementation(androidx.viewpager)
    implementation(androidx.profileinstaller)

    implementation(androidx.bundles.lifecycle)

    // Job scheduling
    implementation(androidx.bundles.workmanager)

    // RxJava
    implementation(libs.bundles.reactivex)
    implementation(libs.flowreactivenetwork)

    // Networking
    implementation(libs.bundles.okhttp)
    implementation(libs.okio)
    implementation(libs.conscrypt.android) // TLS 1.3 support for Android < 10

    // Data serialization (JSON, protobuf, xml)
    implementation(kotlinx.bundles.serialization)

    // HTML parser
    implementation(libs.jsoup)

    // Disk
    implementation(libs.disklrucache)
    implementation(libs.unifile)
    implementation(libs.junrar)

    // Preferences
    implementation(libs.preferencektx)

    // Dependency injection
    implementation(libs.injekt.core)

    // Image loading
    implementation(libs.bundles.coil)
    implementation(libs.subsamplingscaleimageview) {
        exclude(module = "image-decoder")
    }
    implementation(libs.image.decoder)

    // UI libraries
    implementation(libs.material)
    implementation(libs.flexible.adapter.core)
    implementation(libs.flexible.adapter.ui)
    implementation(libs.photoview)
    implementation(libs.directionalviewpager) {
        exclude(group = "androidx.viewpager", module = "viewpager")
    }
    implementation(libs.insetter)
    implementation(libs.bundles.richtext)
    implementation(libs.aboutLibraries.compose)
    implementation(libs.bundles.voyager)
    implementation(libs.compose.cascade)
    implementation(libs.compose.materialmotion)
    implementation(libs.compose.simpleicons)

    // Logging
    implementation(libs.logcat)

    // Crash reports/analytics
    implementation(libs.acra.http)
    "standardImplementation"(libs.firebase.analytics)

    // Shizuku
    implementation(libs.bundles.shizuku)

    // Tests
    testImplementation(libs.bundles.test)

    // For detecting memory leaks; see https://square.github.io/leakcanary/
    // debugImplementation(libs.leakcanary.android)
    implementation(libs.leakcanary.plumber)
}

androidComponents {
    beforeVariants { variantBuilder ->
        // Disables standardBenchmark
        if (variantBuilder.buildType == "benchmark") {
            variantBuilder.enable = variantBuilder.productFlavors.containsAll(listOf("default" to "dev"))
        }
    }
    onVariants(selector().withFlavor("default" to "standard")) {
        // Only excluding in standard flavor because this breaks
        // Layout Inspector's Compose tree
        it.packaging.resources.excludes.add("META-INF/*.version")
    }
}

tasks {
    withType<LintTask>().configureEach {
        exclude { it.file.path.contains("generated[\\\\/]".toRegex()) }
    }

    // See https://kotlinlang.org/docs/reference/experimental.html#experimental-status-of-experimental-api(-markers)
    withType<KotlinCompile> {
        kotlinOptions.freeCompilerArgs += listOf(
            "-Xcontext-receivers",
            "-opt-in=coil.annotation.ExperimentalCoilApi",
            "-opt-in=com.google.accompanist.permissions.ExperimentalPermissionsApi",
            "-opt-in=androidx.compose.foundation.layout.ExperimentalLayoutApi",
            "-opt-in=androidx.compose.material.ExperimentalMaterialApi",
            "-opt-in=androidx.compose.material3.ExperimentalMaterial3Api",
            "-opt-in=androidx.compose.material.ExperimentalMaterialApi",
            "-opt-in=androidx.compose.ui.ExperimentalComposeUiApi",
            "-opt-in=androidx.compose.foundation.ExperimentalFoundationApi",
            "-opt-in=androidx.compose.animation.ExperimentalAnimationApi",
            "-opt-in=androidx.compose.animation.graphics.ExperimentalAnimationGraphicsApi",
            "-opt-in=kotlinx.coroutines.ExperimentalCoroutinesApi",
            "-opt-in=kotlinx.coroutines.FlowPreview",
            "-opt-in=kotlinx.coroutines.InternalCoroutinesApi",
            "-opt-in=kotlinx.serialization.ExperimentalSerializationApi",
        )

        if (project.findProperty("tachiyomi.enableComposeCompilerMetrics") == "true") {
            kotlinOptions.freeCompilerArgs += listOf(
                "-P",
                "plugin:androidx.compose.compiler.plugins.kotlin:reportsDestination=" +
                    project.buildDir.absolutePath + "/compose_metrics"
            )
            kotlinOptions.freeCompilerArgs += listOf(
                "-P",
                "plugin:androidx.compose.compiler.plugins.kotlin:metricsDestination=" +
                    project.buildDir.absolutePath + "/compose_metrics"
            )
        }
    }
}

buildscript {
    dependencies {
        classpath(kotlinx.gradle)
    }
}<|MERGE_RESOLUTION|>--- conflicted
+++ resolved
@@ -22,13 +22,8 @@
 
     defaultConfig {
         applicationId = "eu.kanade.tachiyomi"
-<<<<<<< HEAD
-        versionCode = 100
-        versionName = "0.14.5"
-=======
         versionCode = 101
         versionName = "0.14.6"
->>>>>>> c615f4d4
 
         buildConfigField("String", "COMMIT_COUNT", "\"${getCommitCount()}\"")
         buildConfigField("String", "COMMIT_SHA", "\"${getGitSha()}\"")
