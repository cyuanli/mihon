--- conflicted
+++ resolved
@@ -30,12 +30,8 @@
 
 android {
     compileSdkVersion 27
-<<<<<<< HEAD
-    buildToolsVersion '28.0.3'
-=======
     buildToolsVersion '29.0.2'
     publishNonDefault true
->>>>>>> 89dc240a
 
     defaultConfig {
         applicationId "eu.kanade.tachiyomi"
